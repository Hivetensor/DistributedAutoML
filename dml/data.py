--- conflicted
+++ resolved
@@ -5,7 +5,6 @@
 from torchvision import datasets, transforms
 from typing import Any, List, Tuple, Optional, Union
 import os 
-<<<<<<< HEAD
 import requests
 import tarfile
 
@@ -21,11 +20,6 @@
             tar.extractall(path='./data')
         
         os.remove('./data/imagenette2.tgz')
-=======
-import numpy as np
-import random
-from dml.utils import set_seed
->>>>>>> 90261569
 
 @dataclass
 class DatasetSpec:
@@ -279,11 +273,8 @@
         y = chunk[1:]
         return x, y
     
-<<<<<<< HEAD
-
-
-=======
->>>>>>> 90261569
+
+
 def get_shakespeare_loaders(
     text_path: str = './data/shakespeare.txt',
     batch_size: int = 64,
@@ -327,7 +318,6 @@
     
     return train_loader, val_loader, train_dataset.vocab_size
 
-<<<<<<< HEAD
 def get_imagenette_loaders(
     batch_size: int = 32,
     num_workers: int = 2
@@ -379,9 +369,6 @@
     batch_size: int = 32,
     num_workers: int = 2
 ) -> Tuple[DataLoader, DataLoader]:
-=======
-def load_datasets(dataset_names: Union[str, List[str]], batch_size: int = 32, seed: int = 42) -> List[DatasetSpec]:
->>>>>>> 90261569
     """
     FGVC Aircraft dataset loaders with standard augmentation
     """
