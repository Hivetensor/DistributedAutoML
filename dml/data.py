from dataclasses import dataclass
import requests
import torch
from torch.utils.data import DataLoader, Dataset, Sampler
from torchvision import datasets, transforms
from typing import Any, List, Tuple, Optional, Union
import os 
<<<<<<< HEAD
import numpy as np
import random
from dml.utils import set_seed
=======
import requests
import tarfile

def download_imagenette():
    url = "https://s3.amazonaws.com/fast-ai-imageclas/imagenette2.tgz"
    if not os.path.exists('./data/imagenette2'):
        response = requests.get(url, stream=True)
        with open('./data/imagenette2.tgz', 'wb') as f:
            for chunk in response.iter_content(chunk_size=8192):
                f.write(chunk)
        
        with tarfile.open('./data/imagenette2.tgz', 'r:gz') as tar:
            tar.extractall(path='./data')
        
        os.remove('./data/imagenette2.tgz')
>>>>>>> 69078ed6

@dataclass
class DatasetSpec:
    name: str
    input_size: int
    output_size: int
    hidden_size: int = 128
    train_loader: Optional[DataLoader] = None
    val_loader: Optional[DataLoader] = None
    learning_rate: float = 0.001
    batch_size: int = 32
    training_iterations: int = 1
    weight: float = 1.0  

class DeterministicSampler(Sampler):
    """
    Sampler for a single shuffle at initialization to ensure consistency across validators
    """
    def __init__(self, n):
        self.idx = torch.randperm(n).tolist()

    def __iter__(self):
        return iter(self.idx)

    def __len__(self):
        return len(self.idx)

def seed_worker(worker_id):
    worker_seed = torch.initial_seed() % 2**32
    np.random.seed(worker_seed)
    random.seed(worker_seed)

def get_mnist_loaders(batch_size: int = 32, num_workers: int = 2, seed: int = 42) -> Tuple[DataLoader, DataLoader]:
    transform = transforms.Compose([
        transforms.ToTensor(),
        transforms.Normalize((0.1307,), (0.3081,))
    ])
    
    train_dataset = datasets.MNIST(
        './data', 
        train=True, 
        download=True,
        transform=transform
    )
    
    val_dataset = datasets.MNIST(
        './data', 
        train=False,
        transform=transform
    )
    set_seed(seed)
    train_sampler = DeterministicSampler(len(train_dataset))
    val_sampler = DeterministicSampler(len(val_dataset))
    
    return (
        DataLoader(
            train_dataset, 
            batch_size=batch_size, 
            num_workers=num_workers, 
            worker_init_fn=seed_worker,
            sampler=train_sampler
        ),
        DataLoader(
            val_dataset, 
            batch_size=batch_size, 
            num_workers=num_workers, 
            worker_init_fn=seed_worker,
            sampler=val_sampler
        )
    )

def get_cifar10_loaders(batch_size: int = 32, num_workers: int = 2, seed: int = 42) -> Tuple[DataLoader, DataLoader]:
    transform = transforms.Compose([
        transforms.ToTensor(),
        transforms.Normalize((0.5, 0.5, 0.5), (0.5, 0.5, 0.5))
    ])
    
    train_dataset = datasets.CIFAR10(
        './data', 
        train=True,
        download=True, 
        transform=transform
    )
    
    val_dataset = datasets.CIFAR10(
        './data', 
        train=False,
        transform=transform
    )
    set_seed(seed)
    train_sampler = DeterministicSampler(len(train_dataset))
    val_sampler = DeterministicSampler(len(val_dataset))
    
    return (
        DataLoader(
            train_dataset, 
            batch_size=batch_size, 
            num_workers=num_workers, 
            worker_init_fn=seed_worker,
            sampler=train_sampler
        ),
        DataLoader(
            val_dataset, 
            batch_size=batch_size, 
            num_workers=num_workers, 
            worker_init_fn=seed_worker,
            sampler=val_sampler
        )
    )

def get_cifar100_loaders(batch_size: int = 32, num_workers: int = 2, seed: int = 42) -> Tuple[DataLoader, DataLoader]:
    transform = transforms.Compose([
        transforms.ToTensor(),
        transforms.Normalize(
            (0.5071, 0.4867, 0.4408), 
            (0.2675, 0.2565, 0.2761)
        )
    ])
    
    train_dataset = datasets.CIFAR100(
        './data',
        train=True,
        download=True,
        transform=transform
    )
    
    val_dataset = datasets.CIFAR100(
        './data',
        train=False,
        transform=transform
    )
    set_seed(seed)
    train_sampler = DeterministicSampler(len(train_dataset))
    val_sampler = DeterministicSampler(len(val_dataset))
    
    return (
        DataLoader(
            train_dataset, 
            batch_size=batch_size, 
            num_workers=num_workers, 
            worker_init_fn=seed_worker,
            sampler=train_sampler
        ),
        DataLoader(
            val_dataset, 
            batch_size=batch_size, 
            num_workers=num_workers, 
            worker_init_fn=seed_worker,
            sampler=val_sampler
        )
    )

def get_imagenet_1k_loaders(
    data_dir: str = './data/imagenet',
    batch_size: int = 32,
    num_workers: int = 4,
    image_size: int = 224,
    seed: int = 42,
) -> Tuple[DataLoader, DataLoader]:
    """
    ImageNet-1K data loaders with standard augmentation
    """
    train_transform = transforms.Compose([
        transforms.RandomResizedCrop(image_size),
        transforms.RandomHorizontalFlip(),
        transforms.ColorJitter(0.4, 0.4, 0.4),
        transforms.ToTensor(),
        transforms.Normalize(
            mean=[0.485, 0.456, 0.406],
            std=[0.229, 0.224, 0.225]
        )
    ])
    
    val_transform = transforms.Compose([
        transforms.Resize(256),
        transforms.CenterCrop(image_size),
        transforms.ToTensor(),
        transforms.Normalize(
            mean=[0.485, 0.456, 0.406],
            std=[0.229, 0.224, 0.225]
        )
    ])
    
    train_dataset = datasets.ImageNet(
        data_dir,
        split='train',
        transform=train_transform
    )
    
    val_dataset = datasets.ImageNet(
        data_dir,
        split='val',
        transform=val_transform
    )
    set_seed(seed)
    train_sampler = DeterministicSampler(len(train_dataset))
    val_sampler = DeterministicSampler(len(val_dataset))
    
    return (
        DataLoader(
            train_dataset, 
            batch_size=batch_size, 
            num_workers=num_workers, 
            worker_init_fn=seed_worker,
            sampler=train_sampler
        ),
        DataLoader(
            val_dataset, 
            batch_size=batch_size, 
            num_workers=num_workers, 
            worker_init_fn=seed_worker,
            sampler=val_sampler
        )
    )

class ShakespeareDataset(Dataset):
    def __init__(
        self,
        text_path: str,
        seq_length: int = 256,
        train: bool = True
    ):
        text_url = "https://gist.githubusercontent.com/blakesanie/dde3a2b7e698f52f389532b4b52bc254/raw/76fe1b5e9efcf0d2afdfd78b0bfaa737ad0a67d3/shakespeare.txt"
        if not os.path.exists(text_path):
            response = requests.get(text_url)
            with open(text_path, "wb") as file:
                file.write(response.content)

        with open(text_path, 'r', encoding='utf-8') as f:
            text = f.read()
        
        # Create character level dictionary
        chars = sorted(list(set(text)))
        self.vocab_size = len(chars)
        self.char_to_idx = {ch: i for i, ch in enumerate(chars)}
        self.idx_to_char = {i: ch for i, ch in enumerate(chars)}
        
        data = torch.tensor([self.char_to_idx[c] for c in text], dtype=torch.long)
        
        # Split into train/val (90/10)
        n = int(0.9 * len(data))
        self.data = data[:n] if train else data[n:]
        self.seq_length = seq_length
        
    def __len__(self):
        return len(self.data) - self.seq_length - 1
        
    def __getitem__(self, idx):
        chunk = self.data[idx:idx + self.seq_length + 1]
        x = chunk[:-1]
        y = chunk[1:]
        return x, y
    
<<<<<<< HEAD
=======


>>>>>>> 69078ed6
def get_shakespeare_loaders(
    text_path: str = './data/shakespeare.txt',
    batch_size: int = 64,
    seq_length: int = 256,
    num_workers: int = 1,
    seed: int = 42,
) -> Tuple[DataLoader, DataLoader]:
    """
    Shakespeare dataset loaders for character-level language modeling
    """
    train_dataset = ShakespeareDataset(
        text_path=text_path,
        seq_length=seq_length,
        train=True
    )
    
    val_dataset = ShakespeareDataset(
        text_path=text_path,
        seq_length=seq_length,
        train=False
    )
    set_seed(seed)
    train_sampler = DeterministicSampler(len(train_dataset))
    val_sampler = DeterministicSampler(len(val_dataset))
    
    train_loader = DataLoader(
            train_dataset, 
            batch_size=batch_size, 
            num_workers=num_workers, 
            worker_init_fn=seed_worker,
            sampler=train_sampler
    )
    
    val_loader = DataLoader(
            val_dataset, 
            batch_size=batch_size, 
            num_workers=num_workers, 
            worker_init_fn=seed_worker,
            sampler=val_sampler
    )
    
    return train_loader, val_loader, train_dataset.vocab_size

<<<<<<< HEAD
def load_datasets(dataset_names: Union[str, List[str]], batch_size: int = 32, seed: int = 42) -> List[DatasetSpec]:
=======
def get_imagenette_loaders(
    batch_size: int = 32,
    num_workers: int = 2
) -> Tuple[DataLoader, DataLoader]:
    """
    Imagenette dataset loaders with standard augmentation.
    Imagenette is a subset of 10 easily classified classes from ImageNet.
    """
    train_transform = transforms.Compose([
        transforms.RandomResizedCrop(224),
        transforms.RandomHorizontalFlip(),
        transforms.ColorJitter(0.4, 0.4, 0.4),
        transforms.ToTensor(),
        transforms.Normalize(
            mean=[0.485, 0.456, 0.406],
            std=[0.229, 0.224, 0.225]
        )
    ])
    
    val_transform = transforms.Compose([
        transforms.Resize(256),
        transforms.CenterCrop(224),
        transforms.ToTensor(),
        transforms.Normalize(
            mean=[0.485, 0.456, 0.406],
            std=[0.229, 0.224, 0.225]
        )
    ])

    download_imagenette()

    # Imagenette uses ImageFolder since it's structured like ImageNet
    train_dataset = datasets.ImageFolder(
        './data/imagenette2/train',
        transform=train_transform
    )
    
    val_dataset = datasets.ImageFolder(
        './data/imagenette2/val',
        transform=val_transform
    )
    
    return (
        DataLoader(train_dataset, batch_size=batch_size, shuffle=True, num_workers=num_workers),
        DataLoader(val_dataset, batch_size=batch_size, shuffle=False, num_workers=num_workers)
    )

def get_fgvc_aircraft_loaders(
    batch_size: int = 32,
    num_workers: int = 2
) -> Tuple[DataLoader, DataLoader]:
>>>>>>> 69078ed6
    """
    FGVC Aircraft dataset loaders with standard augmentation
    """
    train_transform = transforms.Compose([
        transforms.RandomResizedCrop(224),
        transforms.RandomHorizontalFlip(),
        transforms.ColorJitter(0.4, 0.4, 0.4),
        transforms.ToTensor(),
        transforms.Normalize(
            mean=[0.485, 0.456, 0.406],
            std=[0.229, 0.224, 0.225]
        )
    ])
    
    val_transform = transforms.Compose([
        transforms.Resize(256),
        transforms.CenterCrop(224),
        transforms.ToTensor(),
        transforms.Normalize(
            mean=[0.485, 0.456, 0.406],
            std=[0.229, 0.224, 0.225]
        )
    ])
    
    train_dataset = datasets.FGVCAircraft(
        './data',
        split='train',
        download=True,
        transform=train_transform
    )
    
    val_dataset = datasets.FGVCAircraft(
        './data',
        split='test',  # FGVCAircraft uses 'test' instead of 'val'
        download=True,
        transform=val_transform
    )
    
    return (
        DataLoader(train_dataset, batch_size=batch_size, shuffle=True, num_workers=num_workers),
        DataLoader(val_dataset, batch_size=batch_size, shuffle=False, num_workers=num_workers)
    )



def get_flowers102_loaders(
    batch_size: int = 32,
    num_workers: int = 2
) -> Tuple[DataLoader, DataLoader]:
    """
    Oxford Flowers-102 dataset loaders with standard augmentation
    """
    train_transform = transforms.Compose([
        transforms.RandomResizedCrop(224),
        transforms.RandomHorizontalFlip(),
        transforms.ColorJitter(0.4, 0.4, 0.4),
        transforms.ToTensor(),
        transforms.Normalize(
            mean=[0.485, 0.456, 0.406],
            std=[0.229, 0.224, 0.225]
        )
    ])
    
    val_transform = transforms.Compose([
        transforms.Resize(256),
        transforms.CenterCrop(224),
        transforms.ToTensor(),
        transforms.Normalize(
            mean=[0.485, 0.456, 0.406],
            std=[0.229, 0.224, 0.225]
        )
    ])
    
    train_dataset = datasets.Flowers102(
        './data',
        split='train',
        download=True,
        transform=train_transform
    )
    
    val_dataset = datasets.Flowers102(
        './data',
        split='val',
        download=True,
        transform=val_transform
    )
    
    return (
        DataLoader(train_dataset, batch_size=batch_size, shuffle=True, num_workers=num_workers),
        DataLoader(val_dataset, batch_size=batch_size, shuffle=False, num_workers=num_workers)
    )


dataset_configs = {
        "mnist": {
            "loader": get_mnist_loaders,
            "input_size": 28*28,
            "output_size": 10,
            "weight": 1.0
        },
        "cifar10": {
            "loader": get_cifar10_loaders,
            "input_size": 32*32*3,
            "output_size": 10,
            "weight": 1.0
        },
        "cifar100": {
            "loader": get_cifar100_loaders,
            "input_size": 32*32*3,
            "output_size": 100,
            "weight": 1.0
        },
        "imagenet": {
            "loader": get_imagenet_1k_loaders,
            "input_size": (3, 224, 224),
            "output_size": 1000,
            "weight": 2.0,
            "learning_rate": 0.1
        },
        "shakespeare": {
            "loader": get_shakespeare_loaders,
            "input_size": 32,
            "output_size": None,  # Will be set after loading
            "hidden_size": 32,
            "learning_rate": 3e-4,
            "weight": 10.0
        },
        "flowers102": {
            "loader": get_flowers102_loaders,
            "input_size": (3, 224, 224),
            "output_size": 102,  # Flowers102 has 102 classes
            "weight": 1.5,
            "learning_rate": 0.01
        },
        "fgvc_aircraft": {
            "loader": get_fgvc_aircraft_loaders,
            "input_size": (3, 224, 224),
            "output_size": 100,  # FGVC Aircraft has 100 classes
            "weight": 1.5,
            "learning_rate": 0.01
        },
        "imagenette": {
            "loader": get_imagenette_loaders,
            "input_size": (3, 224, 224),
            "output_size": 10,  # Imagenette has 10 classes
            "weight": 1.0,
            "learning_rate": 0.01
        }
    }

def load_datasets(dataset_names: Union[str, List[str]], batch_size: int = 32) -> List[DatasetSpec]:
    """
    Load specified datasets based on input names.
    
    Args:
        dataset_names: Single dataset name or list of dataset names
        batch_size: Batch size for data loaders
    
    Returns:
        List of DatasetSpec objects for requested datasets
    """
    # Convert single string to list for consistent processing
    if isinstance(dataset_names, str):
        dataset_names = [dataset_names]
    
    # Dictionary mapping dataset names to their loader functions and specs
    

    
    dataset_specs = []
    
    for name in dataset_names:
        if name not in dataset_configs:
            raise ValueError(f"Dataset '{name}' not recognized. Available datasets: {list(dataset_configs.keys())}")
            
        config = dataset_configs[name]
        
        if name == "shakespeare":
            train_loader, val_loader, vocab_size = config["loader"](batch_size=batch_size, seed=seed)
            config["output_size"] = vocab_size
        else:
            train_loader, val_loader = config["loader"](batch_size=batch_size, seed=seed)
        
        spec = DatasetSpec(
            name=name,
            input_size=config["input_size"],
            output_size=config["output_size"],
            train_loader=train_loader,
            val_loader=val_loader,
            hidden_size=config.get("hidden_size", 128),
            learning_rate=config.get("learning_rate", 0.001),
            weight=config.get("weight", 1.0)
        )
        
        dataset_specs.append(spec)
    
    return dataset_specs<|MERGE_RESOLUTION|>--- conflicted
+++ resolved
@@ -5,11 +5,6 @@
 from torchvision import datasets, transforms
 from typing import Any, List, Tuple, Optional, Union
 import os 
-<<<<<<< HEAD
-import numpy as np
-import random
-from dml.utils import set_seed
-=======
 import requests
 import tarfile
 
@@ -25,7 +20,6 @@
             tar.extractall(path='./data')
         
         os.remove('./data/imagenette2.tgz')
->>>>>>> 69078ed6
 
 @dataclass
 class DatasetSpec:
@@ -279,11 +273,8 @@
         y = chunk[1:]
         return x, y
     
-<<<<<<< HEAD
-=======
-
-
->>>>>>> 69078ed6
+
+
 def get_shakespeare_loaders(
     text_path: str = './data/shakespeare.txt',
     batch_size: int = 64,
@@ -327,9 +318,6 @@
     
     return train_loader, val_loader, train_dataset.vocab_size
 
-<<<<<<< HEAD
-def load_datasets(dataset_names: Union[str, List[str]], batch_size: int = 32, seed: int = 42) -> List[DatasetSpec]:
-=======
 def get_imagenette_loaders(
     batch_size: int = 32,
     num_workers: int = 2
@@ -381,7 +369,6 @@
     batch_size: int = 32,
     num_workers: int = 2
 ) -> Tuple[DataLoader, DataLoader]:
->>>>>>> 69078ed6
     """
     FGVC Aircraft dataset loaders with standard augmentation
     """
