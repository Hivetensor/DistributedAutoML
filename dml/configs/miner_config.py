--- conflicted
+++ resolved
@@ -10,23 +10,17 @@
     gp_tree_height = 90
     generations = 10000000000 
     miner_type = "loss"
-<<<<<<< HEAD
     miner_operation="evolve" #evolve/evaluate
     num_processes = 4
-=======
     num_processes = 1 #TODO add multi-arch multi-core mining support
->>>>>>> a7b442f2
     pool_url = None #"http://127.0.0.1:5000"
     population_size = 50 # Per process pop = population_size // num_processes
     push_platform = "hf"
     save_temp_only = True
     seed = int(time.time())
     tournament_size = 2    
-<<<<<<< HEAD
     training_iterations = 3
     dataset_names = ["mnist"]
-    
-=======
     training_iterations = 100
     architectures = {
         "cifar10": [ "mlp" ],
@@ -40,4 +34,3 @@
         "mobilenet_v3":0.25,
     }
 
->>>>>>> a7b442f2
