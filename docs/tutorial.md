# Miner and Validator Tutorial

This tutorial will guide you through the process of setting up and running miners and validators for the AutoML network.

## Setup

### Prerequisite

If you don't have a key on the bittensor network refer to [this](https://docs.bittensor.com/getting-started/wallets). You can refer to [taostats.io](https://taostats.io) to find out where to buy TAO to cover your registration cost.

### 1. Install the library

```
git clone https://github.com/Hivetrain/DistributedAutoML
cd DistributedAutoML
sudo apt install git-lfs
git lfs install
pip install -r requirements.txt
pip install -e .
```

### 2. Register Your Miner/Validator

First, you need to register your miner on the network:

```
btcli s register
```

### 3. Configure Your Miner/Validator

Edit the config files in the configs/ folder to set the following configurations:

- Bittensor Config:
- `netuid`: Set the network UID (100 for testnet, 49 for mainnet)
- `wallet_name`: Set your wallet name
- `wallet_hotkey`: Set your wallet hotkey
- `network`: Set to "test" for testnet or "finney" for mainnet
- `subtensor_chain_endpoint`: Edit if using your own subtensor node
- General Config:
- `hf_token`: Set your Hugging Face token
- `gene_repo`: Set your Hugging Face repository name for storing genes (Miner only)
- Miner Config:
- Good luck ! Hyperparameter optimization here might help performance

<<<<<<< HEAD
### ~~4. Register Metadata (Miner only) [Deprecated]~~

~~Run the following script to register your Hugging Face repository to the chain:~~

```
python register_miner.py
```

### 5. Run the Miner/Validator
=======
### 4. Run the Miner/Validator
>>>>>>> bbe1a017

Execute the miner script:

No autoupdate:
```
python neurons/miner.py
```
Autoupdate (Make sure pm2 is installed):
```
pm2 start pm2_miner.json
```

Execute the validator script:

No autoupdate:
```
python neurons/validator.py
```
Autoupdate (Make sure pm2 is [installed](https://pm2.io/docs/runtime/guide/installation/)):
```
pm2 start pm2_validator.json
```

## Additional Notes

- Ensure you have the required dependencies installed. You may need to run `pip install -r requirements.txt` (if a requirements file is provided).
- The `metrics_file` in `config.py` specifies where performance metrics will be saved.
- For both miners and validators, make sure you have sufficient balance in your wallet to pay for transaction fees.
- Monitor the console output and log files (`miner.log` for miners, `validator.log` for validators) for any errors or important information.
- The `device` setting in `config.py` determines whether to use CPU or GPU. Set it to "cuda" if you want to use a GPU.

Remember to keep your wallet information and Hugging Face token secure and never share them publicly.<|MERGE_RESOLUTION|>--- conflicted
+++ resolved
@@ -43,19 +43,7 @@
 - Miner Config:
 - Good luck ! Hyperparameter optimization here might help performance
 
-<<<<<<< HEAD
-### ~~4. Register Metadata (Miner only) [Deprecated]~~
-
-~~Run the following script to register your Hugging Face repository to the chain:~~
-
-```
-python register_miner.py
-```
-
-### 5. Run the Miner/Validator
-=======
 ### 4. Run the Miner/Validator
->>>>>>> bbe1a017
 
 Execute the miner script:
 
